<div class="layout">
    <header class="site-layout__header site-header" itemscope="itemscope" itemtype="https://schema.org/WPHeader">
        <nav class="site-header__navigation" itemscope="itemscope" itemtype="https://schema.org/SiteNavigationElement">
            <div class="site-header__navigation-header">
                <a target="_top" class="logo" href="https://docs.gradle.org" title="Gradle Docs">
                    <svg width="139px" height="43px" viewBox="0 0 278 86" version="1.1" xmlns="http://www.w3.org/2000/svg">
                        <title>Gradle</title>
                        <path class="cls-1" d="M155,56.32V70.27a18.32,18.32,0,0,1-5.59,2.83,21.82,21.82,0,0,1-6.36.89,21.08,21.08,0,0,1-7.64-1.31A17.12,17.12,0,0,1,129.59,69a16.14,16.14,0,0,1-3.73-5.58,18.78,18.78,0,0,1-1.31-7.08,19.58,19.58,0,0,1,1.26-7.14A15.68,15.68,0,0,1,135,40a20.39,20.39,0,0,1,7.45-1.29,22,22,0,0,1,3.92.33,20.43,20.43,0,0,1,3.39.92,15.16,15.16,0,0,1,2.85,1.42A17.3,17.3,0,0,1,155,43.25l-1.84,2.91a1.72,1.72,0,0,1-1.12.84,2,2,0,0,1-1.5-.34L149,45.75a10.49,10.49,0,0,0-1.75-.79,14.33,14.33,0,0,0-2.17-.54,15.29,15.29,0,0,0-2.78-.22,11.91,11.91,0,0,0-4.61.86,9.66,9.66,0,0,0-3.52,2.46,10.9,10.9,0,0,0-2.24,3.84,14.88,14.88,0,0,0-.79,5,15.23,15.23,0,0,0,.85,5.28,11.06,11.06,0,0,0,2.38,3.94A10.15,10.15,0,0,0,138.05,68a14.28,14.28,0,0,0,8.25.44,17.1,17.1,0,0,0,2.94-1.09V61.14h-4.35a1.3,1.3,0,0,1-1-.35,1.15,1.15,0,0,1-.35-.85V56.32Zm10.47-2.93a10.53,10.53,0,0,1,2.72-3.45,5.77,5.77,0,0,1,3.72-1.25,4.5,4.5,0,0,1,2.72.74l-.38,4.41a1.18,1.18,0,0,1-.34.61,1,1,0,0,1-.61.18,6.76,6.76,0,0,1-1.06-.12,8.22,8.22,0,0,0-1.38-.12,5,5,0,0,0-1.74.28,4.37,4.37,0,0,0-1.37.83,5.55,5.55,0,0,0-1.07,1.3,12.26,12.26,0,0,0-.87,1.74V73.61H160V49.14h3.45a1.94,1.94,0,0,1,1.27.32,1.9,1.9,0,0,1,.48,1.16Zm11.36-.84A14.49,14.49,0,0,1,187,48.69a9.92,9.92,0,0,1,3.84.7,8.06,8.06,0,0,1,2.86,2,8.38,8.38,0,0,1,1.78,3,11.64,11.64,0,0,1,.61,3.82V73.61h-2.68a2.64,2.64,0,0,1-1.28-.25,1.72,1.72,0,0,1-.72-1l-.52-1.77a20.25,20.25,0,0,1-1.82,1.47,10.86,10.86,0,0,1-1.83,1.06,10.36,10.36,0,0,1-2,.66,12,12,0,0,1-2.4.22,9.64,9.64,0,0,1-2.86-.41,6.28,6.28,0,0,1-2.27-1.26,5.6,5.6,0,0,1-1.48-2.07,7.38,7.38,0,0,1-.52-2.89,5.7,5.7,0,0,1,.31-1.85,5.3,5.3,0,0,1,1-1.75,8.25,8.25,0,0,1,1.83-1.57,11.17,11.17,0,0,1,2.75-1.29,23.28,23.28,0,0,1,3.81-.9,36.77,36.77,0,0,1,5-.41V58.16a5.35,5.35,0,0,0-1.05-3.64,3.83,3.83,0,0,0-3-1.18,7.3,7.3,0,0,0-2.38.33,9.39,9.39,0,0,0-1.65.75l-1.3.75a2.52,2.52,0,0,1-1.3.34,1.7,1.7,0,0,1-1.05-.32,2.61,2.61,0,0,1-.69-.76Zm13.5,10.61a31.66,31.66,0,0,0-4.3.45,11,11,0,0,0-2.79.82,3.57,3.57,0,0,0-1.5,1.17,2.89,2.89,0,0,0,.47,3.67,3.93,3.93,0,0,0,2.39.67,7,7,0,0,0,3.14-.66,9.52,9.52,0,0,0,2.59-2Zm32.53-25V73.61h-3.6a1.39,1.39,0,0,1-1.48-1.07l-.5-2.36a12.4,12.4,0,0,1-3.4,2.74,9.17,9.17,0,0,1-4.47,1,7.95,7.95,0,0,1-6.55-3.26A11.61,11.61,0,0,1,201,66.79a19.71,19.71,0,0,1-.66-5.34,16.77,16.77,0,0,1,.74-5.06,12.21,12.21,0,0,1,2.13-4,9.88,9.88,0,0,1,3.31-2.69,9.64,9.64,0,0,1,4.34-1,8.63,8.63,0,0,1,3.51.64,9,9,0,0,1,2.6,1.74V38.17ZM217,55.39a5.94,5.94,0,0,0-2.18-1.72,6.54,6.54,0,0,0-2.54-.5,5.68,5.68,0,0,0-2.41.5A4.87,4.87,0,0,0,208,55.19a7.19,7.19,0,0,0-1.17,2.57,14.83,14.83,0,0,0-.4,3.69,16.34,16.34,0,0,0,.34,3.63,7.14,7.14,0,0,0,1,2.44,3.79,3.79,0,0,0,1.58,1.36,5,5,0,0,0,2.07.41,6,6,0,0,0,3.13-.76A9.19,9.19,0,0,0,217,66.36Zm17.67-17.22V73.61h-5.89V38.17ZM245.1,62.11a11.37,11.37,0,0,0,.67,3.26,6.54,6.54,0,0,0,1.38,2.27,5.39,5.39,0,0,0,2,1.33,7.26,7.26,0,0,0,2.61.44,8.21,8.21,0,0,0,2.47-.33,11.51,11.51,0,0,0,1.81-.74c.52-.27,1-.52,1.36-.74a2.31,2.31,0,0,1,1.13-.33,1.21,1.21,0,0,1,1.1.55L261.36,70a9.45,9.45,0,0,1-2.19,1.92,12.18,12.18,0,0,1-2.54,1.24,14,14,0,0,1-2.7.66,18.78,18.78,0,0,1-2.65.19,12.93,12.93,0,0,1-4.75-.85,10.65,10.65,0,0,1-3.82-2.5,11.8,11.8,0,0,1-2.55-4.1,15.9,15.9,0,0,1-.93-5.67,13.55,13.55,0,0,1,.81-4.71,11.34,11.34,0,0,1,2.33-3.84,11,11,0,0,1,3.69-2.59,12.31,12.31,0,0,1,4.93-1,11.86,11.86,0,0,1,4.27.74,9.25,9.25,0,0,1,3.36,2.16,9.84,9.84,0,0,1,2.21,3.48,13,13,0,0,1,.8,4.71,3.82,3.82,0,0,1-.29,1.8,1.19,1.19,0,0,1-1.1.46Zm11.23-3.55A7.28,7.28,0,0,0,256,56.4a5.16,5.16,0,0,0-1-1.77,4.44,4.44,0,0,0-1.63-1.21,5.68,5.68,0,0,0-2.3-.44,5.46,5.46,0,0,0-4,1.45,7.13,7.13,0,0,0-1.87,4.13ZM112.26,14a13.72,13.72,0,0,0-19.08-.32,1.27,1.27,0,0,0-.41.93,1.31,1.31,0,0,0,.38.95l1.73,1.73a1.31,1.31,0,0,0,1.71.12,7.78,7.78,0,0,1,4.71-1.57,7.87,7.87,0,0,1,5.57,13.43C96,40.2,81.41,9.66,48.4,25.37a4.48,4.48,0,0,0-2,6.29l5.66,9.79a4.49,4.49,0,0,0,6.07,1.67l.14-.08-.11.08,2.51-1.41a57.72,57.72,0,0,0,7.91-5.89,1.37,1.37,0,0,1,1.8-.06h0a1.29,1.29,0,0,1,0,2A59.79,59.79,0,0,1,62.11,44l-.09.05-2.51,1.4a7,7,0,0,1-3.47.91,7.19,7.19,0,0,1-6.23-3.57l-5.36-9.24C34.17,40.81,27.93,54.8,31.28,72.5a1.31,1.31,0,0,0,1.29,1.06h6.09A1.3,1.3,0,0,0,40,72.42a8.94,8.94,0,0,1,17.73,0A1.3,1.3,0,0,0,59,73.56h5.94a1.31,1.31,0,0,0,1.3-1.14,8.93,8.93,0,0,1,17.72,0,1.3,1.3,0,0,0,1.29,1.14h5.87a1.3,1.3,0,0,0,1.3-1.28c.14-8.28,2.37-17.79,8.74-22.55C123.15,33.25,117.36,19.12,112.26,14ZM89.79,38.92l-4.2-2.11h0a2.64,2.64,0,1,1,4.2,2.12Z"/>
                    </svg>
                </a>
                <div class="site-header__doc-type sr-only">User Manual</div>
                <div class="site-header-version"></div>
                <button type="button" aria-label="Navigation Menu" class="site-header__navigation-button hamburger">
                    <span class="hamburger__bar"></span>
                    <span class="hamburger__bar"></span>
                    <span class="hamburger__bar"></span>
                </button>
            </div>
            <div class="site-header__navigation-collapsible site-header__navigation-collapsible--collapse">
                <ul class="site-header__navigation-items">
                    <li id="theme-toggle" class="site-header__navigation-item">
                        <a class="site-header__navigation-link theme-toggle" title="Theme">
                            <svg width="24" height="24" viewBox="0 0 24 24" xmlns="http://www.w3.org/2000/svg">
                                <title>Theme</title>
                                <path d="m12 22c5.5228475 0 10-4.4771525 10-10s-4.4771525-10-10-10-10 4.4771525-10 10 4.4771525 10 10 10zm0-1.5v-17c4.6944204 0 8.5 3.80557963 8.5 8.5 0 4.6944204-3.8055796 8.5-8.5 8.5z"/>
                            </svg>
                        </a>
                        <script type="text/javascript">
                            const btn = document.querySelector(".theme-toggle");
                            const prefersDarkScheme = window.matchMedia("(prefers-color-scheme: dark)");
                            const currentTheme = localStorage.getItem("theme");
                            if (currentTheme == "dark") {
                              document.body.classList.toggle("dark-theme");
                            } else if (currentTheme == "light") {
                              document.body.classList.toggle("light-theme");
                            }
                            btn.addEventListener("click", function () {
                              if (prefersDarkScheme.matches) {
                                document.body.classList.toggle("light-theme");
                                var theme = document.body.classList.contains("light-theme")? "light" : "dark";
                              } else {
                                document.body.classList.toggle("dark-theme");
                                var theme = document.body.classList.contains("dark-theme")? "dark" : "light";
                              }
                              localStorage.setItem("theme", theme);
                            });
                        </script>
                    </li>
                    <li class="site-header__navigation-item site-header__navigation-submenu-section" tabindex="0">
                        <span class="site-header__navigation-link">
                            Community
                        </span>
                        <div class="site-header__navigation-submenu">
                            <div class="site-header__navigation-submenu-item" itemprop="name">
                                <a target="_top" class="site-header__navigation-submenu-item-link" href="https://gradle.org/" itemprop="url">
                                    <span class="site-header__navigation-submenu-item-link-text">Community Home</span>
                                </a>
                            </div>
                            <div class="site-header__navigation-submenu-item" itemprop="name">
                                <a target="_top" class="site-header__navigation-submenu-item-link" href="https://discuss.gradle.org/" itemprop="url">
                                    <span class="site-header__navigation-submenu-item-link-text">Community Forums</span>
                                </a>
                            </div>
                            <div class="site-header__navigation-submenu-item" itemprop="name">
                                <a target="_top" class="site-header__navigation-submenu-item-link" href="https://plugins.gradle.org" itemprop="url">
                                    <span class="site-header__navigation-submenu-item-link-text">Community Plugins</span>
                                </a>
                            </div>
                        </div>
                    </li>
                    <li class="site-header__navigation-item" itemprop="name">
                        <a target="_top" class="site-header__navigation-link" href="https://dpeuniversity.gradle.com/" itemprop="url">DPE University</a>
                    </li>
                    <li class="site-header__navigation-item" itemprop="name">
                        <a target="_top" class="site-header__navigation-link" href="https://gradle.org/training/" itemprop="url">Events</a>
                    </li>
                    <li class="site-header__navigation-item site-header__navigation-submenu-section" tabindex="0">
                        <span class="site-header__navigation-link">
                            News
                        </span>
                        <div class="site-header__navigation-submenu">
                            <div class="site-header__navigation-submenu-item" itemprop="name">
                                <a class="site-header__navigation-submenu-item-link" href="https://newsletter.gradle.org" itemprop="url">
                                    <span class="site-header__navigation-submenu-item-link-text">Newsletter</span>
                                </a>
                            </div>
                            <div class="site-header__navigation-submenu-item" itemprop="name">
                                <a class="site-header__navigation-submenu-item-link" href="https://blog.gradle.org" itemprop="url">
                                    <span class="site-header__navigation-submenu-item-link-text">Blog</span>
                                </a>
                            </div>
                            <div class="site-header__navigation-submenu-item">
                                <a class="site-header__navigation-submenu-item-link" href="https://twitter.com/gradle">
                                    <span class="site-header__navigation-submenu-item-link-text">Twitter</span>
                                </a>
                            </div>
                        </div>
                    </li>
                    <li class="site-header__navigation-item" itemprop="name">
                        <a target="_top" class="site-header__navigation-link" href="https://gradle.com/develocity" itemprop="url">Develocity</a>
                    </li>
                    <li class="site-header__navigation-item">
                        <a class="site-header__navigation-link" title="Gradle on GitHub" href="https://github.com/gradle/gradle">
                            <svg width="20" height="20" viewBox="0 0 20 20" xmlns="http://www.w3.org/2000/svg">
                                <title>Github</title>
                                <path d="M10 0C4.477 0 0 4.477 0 10c0 4.418 2.865 8.166 6.839 9.489.5.092.682-.217.682-.482 0-.237-.008-.866-.013-1.7-2.782.603-3.369-1.342-3.369-1.342-.454-1.155-1.11-1.462-1.11-1.462-.908-.62.069-.608.069-.608 1.003.07 1.531 1.03 1.531 1.03.892 1.529 2.341 1.087 2.91.831.092-.646.35-1.086.636-1.336-2.22-.253-4.555-1.11-4.555-4.943 0-1.091.39-1.984 1.029-2.683-.103-.253-.446-1.27.098-2.647 0 0 .84-.268 2.75 1.026A9.578 9.578 0 0 1 10 4.836c.85.004 1.705.114 2.504.337 1.909-1.294 2.747-1.026 2.747-1.026.546 1.377.203 2.394.1 2.647.64.699 1.028 1.592 1.028 2.683 0 3.842-2.339 4.687-4.566 4.935.359.309.678.919.678 1.852 0 1.336-.012 2.415-.012 2.743 0 .267.18.579.688.481C17.137 18.163 20 14.418 20 10c0-5.523-4.478-10-10-10" fill-rule="evenodd";/>
                            </svg>
                        </a>
                    </li>
                </ul>
            </div>
        </nav>
    </header>

    <main class="main-content">
        <!-- Primary Navigation -->
        <nav class="docs-navigation">
            <div class="search-container"></div>
            <h3 id="overview">Overview</h3>
            <ul>
                <li><a href="../userguide/userguide.html">What is Gradle?</a></li>
                <li><a href="../userguide/quick_start.html">Quick Start</a></li>
            </ul>

            <h3 id="what-is-new">Releases</h3>
            <ul>
                <li><a href="https://gradle.org/releases/">All Releases</a></li>
                <li><a href="../release-notes.html">Release Notes</a></li>
                <li><a href="../userguide/installation.html">Installing Gradle</a></li>
                <li><a class="nav-dropdown" data-toggle="collapse" href="#upgrading-gradle" aria-expanded="false" aria-controls="upgrading-gradle">Upgrading Gradle</a>
                    <ul id="upgrading-gradle">
                        <li><a href="../userguide/upgrading_version_8.html">version 8.X to latest</a></li>
                        <li><a href="../userguide/upgrading_version_7.html">version 7.X to 8.0</a></li>
                        <li><a href="../userguide/upgrading_version_6.html">version 6.X to 7.0</a></li>
                        <li><a href="../userguide/upgrading_version_5.html">version 5.X to 6.0</a></li>
                        <li><a href="../userguide/upgrading_version_4.html">version 4.X to 5.0</a></li>
                    </ul>
                </li>
                <li><a class="nav-dropdown" data-toggle="collapse" href="#migrating-to-gradle" aria-expanded="false" aria-controls="migrating-to-gradle">Migrating to Gradle</a>
                    <ul id="migrating-to-gradle">
                        <li><a href="../userguide/migrating_from_maven.html">from Maven</a></li>
                        <li><a href="../userguide/migrating_from_ant.html">from Ant</a></li>
                    </ul>
                </li>
                <li><a href="../userguide/troubleshooting.html">Troubleshooting</a></li>
                <li><a href="../userguide/compatibility.html">Compatibility Notes</a></li>
                <li><a href="../userguide/feature_lifecycle.html">Gradle's Feature Lifecycle</a></li>
            </ul>

            <h3 id="running-gradle-builds">Running Gradle Builds</h3>
            <ul>
                <li><a href="../userguide/getting_started_eng.html">Getting Started</a></li>
                <li><a class="nav-dropdown" data-toggle="collapse" href="#running-introduction" aria-expanded="false" aria-controls="introduction">Core Concepts</a>
                    <ul id="running-introduction">
                        <li><a href="../userguide/gradle_basics.html">1. Gradle Basics</a></li>
                        <li><a href="../userguide/gradle_wrapper_basics.html">2. Gradle Wrapper Basics</a></li>
                        <li><a href="../userguide/command_line_interface_basics.html">3. Command-Line Interface Basics</a></li>
                        <li><a href="../userguide/settings_file_basics.html">4. Settings File Basics</a></li>
                        <li><a href="../userguide/build_file_basics.html">5. Build File Basics</a></li>
                        <li><a href="../userguide/dependency_management_basics.html">6. Dependency Management Basics</a></li>
                        <li><a href="../userguide/task_basics.html">7. Task Basics</a></li>
                        <li><a href="../userguide/plugin_basics.html">8. Plugins Basics</a></li>
                        <li><a href="../userguide/gradle_optimizations.html">9. Incremental Builds + Caching</a></li>
                        <li><a href="../userguide/build_scans.html">10. Build Scans</a></li>

                    </ul>
                </li>
                <li><a class="nav-dropdown" data-toggle="collapse" aria-expanded="false">Tutorial</a>
                    <ul id="running-tutorial">
                        <li><a href="../userguide/part1_gradle_init.html">1. Initializing the Project</a></li>
                        <li><a href="../userguide/part2_gradle_tasks.html">2. Running Tasks</a></li>
                        <li><a href="../userguide/part3_gradle_dep_man.html">3. Understanding Dependencies</a></li>
                        <li><a href="../userguide/part4_gradle_plugins.html">4. Applying Plugins</a></li>
                        <li><a href="../userguide/part5_gradle_inc_builds.html">5. Exploring Incremental Builds</a></li>
                        <li><a href="../userguide/part6_gradle_caching.html">6. Enabling the Build Cache</a></li>
                        <li><a href="../userguide/part7_gradle_refs.html">7. Using Reference Materials</a></li>
                    </ul>
                </li>
                <li><a href="../userguide/gradle_ides.html">Gradle in the IDE</a></li>
                <li><a href="../userguide/continuous_builds.html">Continuous Build</a></li>
            </ul>

            <h3 id="authoring-gradle-builds">Authoring Gradle Builds</h3>
            <ul>
                <li><a href="../userguide/getting_started_dev.html">Getting Started</a></li>
                <li><a class="nav-dropdown" data-toggle="collapse" href="#learning-the-basics" aria-expanded="false" aria-controls="learning-the-basics">Learning the Basics</a>
                    <ul id="authoring-introduction">
                        <li><a href="../userguide/gradle_directories.html">1. Gradle Directories</a></li>
                        <li><a href="../userguide/intro_multi_project_builds.html">2. Multi-Project Builds</a></li>
                        <li><a href="../userguide/build_lifecycle.html">3. Gradle Build Lifecycle</a></li>
                        <li><a href="../userguide/writing_settings_files.html">4. Writing Settings Files</a></li>
                        <li><a href="../userguide/writing_build_scripts.html">5. Writing Build Scripts</a></li>
                        <li><a href="../userguide/tutorial_using_tasks.html">6. Using Tasks</a></li>
                        <li><a href="../userguide/writing_tasks.html">7. Writing Tasks</a></li>
                        <li><a href="../userguide/plugins.html">8. Using Plugins</a></li>
                        <li><a href="../userguide/writing_plugins.html">9. Writing Plugins</a></li>
                    </ul>
                </li>
                <li><a class="nav-dropdown" data-toggle="collapse" aria-expanded="false">Tutorial</a>
                    <ul id="authoring-tutorial">
                        <li><a href="../userguide/partr1_gradle_init.html">1. Initializing the Project</a></li>
                        <li><a href="../userguide/partr2_build_lifecycle.html">2. Understanding the Build Lifecycle</a></li>
                        <li><a href="../userguide/partr3_multi_project_builds.html">3. Multi-Project Builds</a></li>
                        <li><a href="../userguide/partr4_settings_file.html">4. Writing the Settings File</a></li>
                        <li><a href="../userguide/partr5_build_scripts.html">5. Writing a Build Script</a></li>
                        <li><a href="../userguide/partr6_writing_tasks.html">6. Writing Tasks</a></li>
                        <li><a href="../userguide/partr7_writing_plugins.html">7. Writing Plugins</a></li>
                    </ul>
                </li>
                <li><a class="nav-dropdown" data-toggle="collapse" href="#authoring-multi-project-builds" aria-expanded="false" aria-controls="authoring-multi-project-builds">Structuring Builds</a>
                    <ul id="authoring-multi-project-builds">
                        <li><a href="../userguide/multi_project_builds.html">Structuring Projects with Gradle</a></li>
                        <li><a href="../userguide/declaring_dependencies_between_subprojects.html">Declaring Dependencies between Subprojects</a></li>
                        <li><a href="../userguide/sharing_build_logic_between_subprojects.html">Sharing Build Logic between Subprojects</a></li>
                        <li><a href="../userguide/composite_builds.html">Composite Builds</a></li>
                        <li><a href="../userguide/multi_project_configuration_and_execution.html">Configuration on Demand</a></li>
                    </ul>
                </li>
                <li><a class="nav-dropdown" data-toggle="collapse" href="#developing-tasks" aria-expanded="false" aria-controls="developing-tasks">Developing Tasks</a>
                    <ul id="developing-tasks">
                        <li><a href="../userguide/more_about_tasks.html">Understanding Tasks</a></li>
                        <li><a href="../userguide/controlling_task_execution.html">Controlling Task Execution</a></li>
                        <li><a href="../userguide/organizing_tasks.html">Organizing Tasks</a></li>
                        <li><a href="../userguide/implementing_custom_tasks.html">Implementing Custom Tasks</a></li>
                        <li><a href="../userguide/lazy_configuration.html">Configuring Tasks Lazily</a></li>
                        <li><a href="../userguide/worker_api.html">Developing Parallel Tasks</a></li>
                        <li><a href="../userguide/custom_tasks.html">Developing Advanced Tasks</a></li>
                        <li><a href="../userguide/build_services.html">Using Shared Build Services</a></li>
                    </ul>
                </li>
                <li><a class="nav-dropdown" data-toggle="collapse" href="#developing-plugins" aria-expanded="false" aria-controls="developing-plugins">Developing Plugins</a>
                    <ul id="developing-plugins">
                        <li><a href="../userguide/custom_plugins.html">Understanding Plugins</a></li>
                        <li><a href="../userguide/implementing_gradle_plugins.html">Understanding Implementation Options</a></li>
                        <li><a href="../userguide/implementing_gradle_plugins_precompiled.html">Implementing Pre-compiled Script Plugins</a></li>
                        <li><a href="../userguide/implementing_gradle_plugins_binary.html">Implementing Binary Plugins</a></li>
                        <li><a href="../userguide/testing_gradle_plugins.html">Testing Plugins</a></li>
                        <li><a href="../userguide/publishing_gradle_plugins.html">Publishing Plugins</a></li>
                    </ul>
                </li>
                <li><a class="nav-dropdown" data-toggle="collapse" href="#gradle-properties" aria-expanded="false" aria-controls="gradle-properties">Understanding Gradle Types</a>
                    <ul id="gradle-properties-topics">
                        <li><a href="../userguide/properties_providers.html">Understanding Properties and Providers</a></li>
                        <li><a href="../userguide/collections.html">Understanding Collections</a></li>
                        <li><a href="../userguide/service_injection.html">Understanding Services and Service Injection</a></li>
                    </ul>
                </li>
                <li><a class="nav-dropdown" data-toggle="collapse" href="#other-developing-topics" aria-expanded="false" aria-controls="other-developing-topics">Other Topics</a>
                    <ul id="other-developing-topics">
                        <li><a href="../userguide/working_with_files.html">Working with Files</a></li>
                        <li><a href="../userguide/init_scripts.html">Initialization Scripts</a></li>
                        <li><a href="../userguide/dataflow_actions.html">Dataflow Actions</a></li>
                        <li><a href="../userguide/test_kit.html">Testing with TestKit</a></li>
                        <li><a href="../userguide/ant.html">Using Ant from Gradle</a></li>
                    </ul>
                </li>
                <li><a href="../userguide/directory_layout.html">Gradle-managed Directories</a></li>
                <li><a href="../userguide/build_environment.html">Configuring the Build Environment</a></li>
                <li><a href="../userguide/logging.html">Logging with Gradle</a></li>
            </ul>

            <h3 id="managing-dependencies">Dependency Management</h3>
            <ul>
                <li><a href="../userguide/getting_started_dep_man.html">Getting Started</a></li>
                <li><a class="nav-dropdown" data-toggle="collapse" href="#learning-the-basics-dependency-management" aria-expanded="false" aria-controls="learning-the-basics-dependency-management">Learning the Basics</a>
                    <ul id="learning-the-basics-dependency-management">
                        <li><a href="../userguide/declaring_dependencies.html">1. Declaring Dependencies</a></li>
                        <li><a href="../userguide/dependency_configurations.html">2. Dependency Configurations</a></li>
                        <li><a href="../userguide/declaring_repositories.html">3. Declaring Repositories</a></li>
                        <li><a href="../userguide/centralizing_dependencies.html">4. Centralizing Dependencies</a></li>
                        <li><a href="../userguide/dependency_constraints_conflicts.html">5. Dependency Constraints and Conflict Resolution</a></li>
                        <li><a href="../userguide/dependency_resolution.html">6. Dependency Resolution</a></li>
                        <li><a href="../userguide/variant_aware_resolution.html">7. Variant Aware Dependency Resolution</a></li>
                    </ul>
                </li>
                <li><a class="nav-dropdown" data-toggle="collapse" href="#declaring-dependencies" aria-expanded="false" aria-controls="declaring-dependencies">Declaring Dependencies</a>
                    <ul id="declaring-dependencies">
                        <li><a href="../userguide/declaring_dependencies_basics.html">Declaring Dependencies Basics</a></li>
                        <li><a href="../userguide/viewing_debugging_dependencies.html">Viewing Dependencies</a></li>
                        <li><a href="../userguide/dependency_versions.html">Declaring Versions and Ranges</a></li>
                        <li><a href="../userguide/dependency_constraints.html">Declaring Dependency Constraints</a></li>
                        <li><a href="../userguide/declaring_configurations.html">Creating Dependency Configurations</a></li>
                    </ul>
                </li>
                <li><a class="nav-dropdown" data-toggle="collapse" href="#declaring-repositories" aria-expanded="false" aria-controls="declaring-repositories">Declaring Repositories</a>
                    <ul id="declaring-repositories">
                        <li><a href="../userguide/declaring_repositories_basics.html">Declaring Repositories Basics</a></li>
                        <li><a href="../userguide/centralizing_repositories.html">Centralizing Repository Declarations</a></li>
                        <li><a href="../userguide/supported_repository_types.html">Repository Types</a></li>
                        <li><a href="../userguide/supported_metadata_formats.html">Metadata Formats</a></li>
                        <li><a href="../userguide/supported_repository_protocols.html">Supported Protocols</a></li>
                        <li><a href="../userguide/filtering_repository_content.html">Filtering Repository Content</a></li>
                    </ul>
                </li>
                <li><a class="nav-dropdown" data-toggle="collapse" href="#centralizing-dependencies" aria-expanded="false" aria-controls="centralizing-dependencies">Centralizing Dependencies</a>
                    <ul id="centralizing-dependencies">
                        <li><a href="../userguide/platforms.html">Creating Platforms</a></li>
                        <li><a href="../userguide/version_catalogs.html">Creating Version Catalogs</a></li>
                        <li><a href="../userguide/centralizing_catalog_platform.html">Using Catalogs with Platforms</a></li>
                    </ul>
                </li>
<<<<<<< HEAD
                <li><a class="nav-dropdown" data-toggle="collapse" href="#understanding_dep_res" aria-expanded="false" aria-controls="understanding_dep_res">Understanding Dependency Resolution</a>
                    <ul id="understanding_dep_res">
                        <li><a href="../userguide/variant_model.html">Understanding The Model</a></li>
                        <li><a href="../userguide/dependency_caching.html">Dependency Caching</a></li>
                        <li><a href="../userguide/component_capabilities.html">Capabilities</a></li>
                        <li><a href="../userguide/variant_attributes.html">Variants and Attributes</a></li>
=======
                <li><a class="nav-dropdown" data-toggle="collapse" href="#dependency-resolution" aria-expanded="false" aria-controls="dependency-resolution">Dependency Resolution</a>
                    <ul id="dependency-resolution">
                        <li><a href="../userguide/dependency_resolution_basics.html">Dependency Resolution Basics</a></li>
                        <li><a href="../userguide/dependency_graph_resolution.html">Dependency Graph Resolution</a></li>
                        <li><a href="../userguide/artifact_resolution.html">Artifact Resolution</a></li>
                        <li><a href="../userguide/artifact_transforms.html">Artifact Transforms</a></li>
>>>>>>> 4d90b1e6
                    </ul>
                </li>
                <li><a class="nav-dropdown" data-toggle="collapse" href="#publishing" aria-expanded="false" aria-controls="publishing">Publishing Libraries</a>
                    <ul id="publishing">
                        <li><a href="../userguide/publishing_setup.html">Setting up Publishing</a></li>
                        <li><a href="../userguide/publishing_gradle_module_metadata.html">Understanding Gradle Module Metadata</a></li>
                        <li><a href="../userguide/publishing_signing.html">Signing Artifacts</a></li>
                        <li><a href="../userguide/publishing_customization.html">Customizing Publishing</a></li>
                        <li><a href="../userguide/publishing_maven.html">Maven Publish Plugin</a></li>
                        <li><a href="../userguide/publishing_ivy.html">Ivy Publish Plugin</a></li>
                    </ul>
                </li>
                <li><a class="nav-dropdown" data-toggle="collapse" href="#other" aria-expanded="false" aria-controls="other">Other</a>
                    <ul id="other">
                        <li><a href="../userguide/declaring_dependencies_adv.html">Advanced Dependency Declaration</a></li>
                        <li><a href="../userguide/declaring_repositories_adv.html">Advanced Repository Declaration</a></li>
                        <li><a href="../userguide/single_versions.html">Declaring Versions and Ranges</a></li>
                        <li><a href="../userguide/rich_versions.html">Declaring Rich Versions</a></li>
                        <li><a href="../userguide/dynamic_versions.html">Handling Changing Versions</a></li>
                        <li><a href="../userguide/dependency_locking.html">Locking Versions</a></li>
                        <li><a href="../userguide/dependency_constraints.html">Upgrading Versions</a></li>
                        <li><a href="../userguide/dependency_downgrade_and_exclude.html">Downgrading and Excluding</a></li>
                        <li><a href="../userguide/platforms.html">Sharing Versions</a></li>
                        <li><a href="../userguide/dependency_version_alignment.html">Aligning Dependencies</a></li>
                        <li><a href="../userguide/dependency_capability_conflict.html">Handling Mutually Exclusive Dependencies</a></li>
                        <li><a href="../userguide/component_metadata_rules.html">Fixing Metadata</a></li>
                        <li><a href="../userguide/resolution_rules.html">Customizing Resolution</a></li>
                        <li><a href="../userguide/resolution_strategy_tuning.html">Preventing accidental upgrades</a></li>
                        <li><a href="../userguide/programmatic_dependency_resolution.html">Performing Dependency Resolution</a></li>
                        <li><a href="../userguide/component_capabilities.html">Declaring Capabilities of a Library</a></li>
                        <li><a href="../userguide/feature_variants.html">Modeling Feature Variants and Optional Dependencies</a></li>
                        <li><a href="../userguide/variant_model.html">Understanding Variant Selection</a></li>
                        <li><a href="../userguide/variant_attributes.html">Declaring Variant Attributes</a></li>
                        <li><a href="../userguide/cross_project_publications.html">Sharing Outputs of Projects</a></li>
                        <li><a href="../userguide/artifact_transforms.html">Transforming Artifacts</a></li>
                    </ul>
                </li>
            </ul>

            <h3 id="authoring-gradle-builds-java">Authoring JVM Builds</h3>
            <ul>
                <li><a href="../userguide/building_java_projects.html">Building Java &amp; JVM projects</a></li>
                <li><a href="../userguide/java_testing.html">Testing Java &amp; JVM projects</a></li>
                <li><a class="nav-dropdown" data-toggle="collapse" href="#java-toolchains" aria-expanded="false" aria-controls="java-toolchains">Java Toolchains</a>
                    <ul id="java-toolchains">
                        <li><a href="../userguide/toolchains.html">Toolchains for JVM projects</a></li>
                        <li><a href="../userguide/toolchain_plugins.html">Toolchain Resolver Plugins</a></li>
                    </ul>
                </li>
                <li><a href="../userguide/dependency_management_for_java_projects.html">Managing Dependencies</a></li>
                <li><a class="nav-dropdown" data-toggle="collapse" href="#jvm-plugins" aria-expanded="false" aria-controls="jvm-plugins">JVM Plugins</a>
                    <ul id="jvm-plugins">
                        <li><a href="../userguide/java_library_plugin.html">Java Library Plugin</a></li>
                        <li><a href="../userguide/application_plugin.html">Java Application Plugin</a></li>
                        <li><a href="../userguide/java_platform_plugin.html">Java Platform Plugin</a></li>
                        <li><a href="../userguide/groovy_plugin.html">Groovy Plugin</a></li>
                        <li><a href="../userguide/scala_plugin.html">Scala Plugin</a></li>
                    </ul>
                </li>
            </ul>

            <h3 id="optimizing-build-performance">Optimizing Build Performance</h3>
            <ul>
                <li><a href="../userguide/performance.html">Improving Performance of Gradle Builds</a></li>
                <li><a href="../userguide/gradle_daemon.html">Gradle Daemon</a></li>
                <li><a href="../userguide/file_system_watching.html">File System Watching</a></li>
                <li><a href="../userguide/incremental_build.html">Incremental Build</a></li>
                <li><a class="nav-dropdown" data-toggle="collapse" href="#build-cache" aria-expanded="false" aria-controls="optimizing-build-performance">Using the Build Cache</a>
                    <ul id="build-cache">
                        <li><a href="../userguide/build_cache.html">Enabling and Configuring</a></li>
                        <li><a href="../userguide/build_cache_use_cases.html">Why use the Build Cache?</a></li>
                        <li><a href="../userguide/build_cache_performance.html">Understanding the Impact</a></li>
                        <li><a href="../userguide/build_cache_concepts.html">Learning Basic Concepts</a></li>
                        <li><a href="../userguide/caching_java_projects.html">Caching Java Project</a></li>
                        <li><a href="../userguide/caching_android_projects.html">Caching Android Project</a></li>
                        <li><a href="../userguide/build_cache_debugging.html">Debugging Caching Issues</a></li>
                        <li><a href="../userguide/common_caching_problems.html">Troubleshooting</a></li>
                    </ul>
                </li>
                <li><a href="../userguide/configuration_cache.html">Using the Configuration Cache</a></li>
                <li><a href="../userguide/inspect.html">Inspecting Gradle Builds</a></li>
                <li><a href="../userguide/config_gradle.html">Configuring Gradle</a></li>
                <li><a href="../userguide/project_properties.html">Project Properties</a></li>
                <li><a href="../userguide/networking.html">Gradle Networking</a></li>
            </ul>

            <h3 id="authoring-gradle-builds-native">Authoring C++/Swift Builds</h3>
            <ul>
                <li><a href="../userguide/building_cpp_projects.html">Building C++ projects</a></li>
                <li><a href="../userguide/cpp_testing.html">Testing C++ projects</a></li>
                <li><a href="../userguide/building_swift_projects.html">Building Swift projects</a></li>
                <li><a href="../userguide/swift_testing.html">Testing Swift projects</a></li>
            </ul>

            <h3 id="reference">Reference</h3>
            <ul>
                <li><a class="nav-dropdown" data-toggle="collapse" href="#gradle-api" aria-expanded="false" aria-controls="gradle-api">Gradle DSLs and API</a>
                    <ul id="gradle-api">
                        <li><a href="../javadoc/index.html?overview-summary.html">Javadoc</a></li>
                        <li><a href="../userguide/groovy_build_script_primer.html">Groovy DSL Primer</a></li>
                        <li><a href="../dsl/index.html">Groovy DSL Reference</a></li>
                        <li><a href="../userguide/kotlin_dsl.html">Kotlin DSL Primer</a></li>
                        <li><a href="../kotlin-dsl/index.html" target="_blank">Kotlin DSL API</a></li>
                        <li><a href="../userguide/migrating_from_groovy_to_kotlin_dsl.html">Groovy to Kotlin DSL Migration</a></li>
                        <li><a href="../samples/index.html">Samples</a></li>
                        <li><a href="../userguide/glossary.html">Glossary</a></li>
                    </ul>
                </li>
                <li><a href="https://community.gradle.org/cookbook/">Gradle Cookbook</a></li>
                <li><a href="../userguide/command_line_interface.html">Command-Line Interface</a></li>
                <li><a href="../userguide/gradle_wrapper.html">Gradle Wrapper</a></li>
                <li><a href="../userguide/plugin_reference.html">Core Plugins</a></li>
                <li id="third-party-integration"><a href="../userguide/third_party_integration.html">Gradle &amp; Third-party Tools</a></li>
                <li><a href="../userguide/userguide_single.html">User Manual Single Page</a></li>
                <li><a href="../userguide/userguide.pdf">User Manual PDF</a></li>
            </ul>
        </nav>
        <!-- End Primary Navigation -->

        <div class="content">
            <div class="chapter"><|MERGE_RESOLUTION|>--- conflicted
+++ resolved
@@ -299,21 +299,27 @@
                         <li><a href="../userguide/centralizing_catalog_platform.html">Using Catalogs with Platforms</a></li>
                     </ul>
                 </li>
-<<<<<<< HEAD
+                <li><a class="nav-dropdown" data-toggle="collapse" href="#dependency-resolution-management" aria-expanded="false" aria-controls="dependency-resolution-management">Managing Dependency Resolution</a>
+                    <ul id="dependency-resolution-management">
+                        <li><a href="../userguide/dependency_locking.html">Locking Versions</a></li>
+                        <li><a href="../userguide/resolution_rules.html">Using Resolution Rules</a></li>
+                        <li><a href="../userguide/component_metadata_rules.html">Modifying Dependency Metadata</a></li>
+                    </ul>
+                </li>
                 <li><a class="nav-dropdown" data-toggle="collapse" href="#understanding_dep_res" aria-expanded="false" aria-controls="understanding_dep_res">Understanding Dependency Resolution</a>
                     <ul id="understanding_dep_res">
                         <li><a href="../userguide/variant_model.html">Understanding The Model</a></li>
                         <li><a href="../userguide/dependency_caching.html">Dependency Caching</a></li>
                         <li><a href="../userguide/component_capabilities.html">Capabilities</a></li>
                         <li><a href="../userguide/variant_attributes.html">Variants and Attributes</a></li>
-=======
+                    </ul>
+                </li>
                 <li><a class="nav-dropdown" data-toggle="collapse" href="#dependency-resolution" aria-expanded="false" aria-controls="dependency-resolution">Dependency Resolution</a>
                     <ul id="dependency-resolution">
                         <li><a href="../userguide/dependency_resolution_basics.html">Dependency Resolution Basics</a></li>
                         <li><a href="../userguide/dependency_graph_resolution.html">Dependency Graph Resolution</a></li>
                         <li><a href="../userguide/artifact_resolution.html">Artifact Resolution</a></li>
                         <li><a href="../userguide/artifact_transforms.html">Artifact Transforms</a></li>
->>>>>>> 4d90b1e6
                     </ul>
                 </li>
                 <li><a class="nav-dropdown" data-toggle="collapse" href="#publishing" aria-expanded="false" aria-controls="publishing">Publishing Libraries</a>
