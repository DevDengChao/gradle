--- conflicted
+++ resolved
@@ -125,16 +125,11 @@
         return tasks.get(taskName);
     }
 
-<<<<<<< HEAD
-    public GroupedTransformationFixture transform(String transformer) {
-        List<GroupedTransformationFixture> foundTransformations = transformations.values().stream()
-=======
     /**
      * Returns grouped output for the given transformer type.
      */
     public GroupedTransformationOutputFixture transform(String transformer) {
         List<GroupedTransformationOutputFixture> foundTransformations = transformations.values().stream()
->>>>>>> d9303339
             .filter(transformation -> transformation.getTransformer().equals(transformer))
             .collect(Collectors.toList());
 
@@ -147,12 +142,6 @@
         return foundTransformations.get(0);
     }
 
-<<<<<<< HEAD
-    public Set<String> subjectsFor(String transformer) {
-        return transformations.values().stream()
-                .filter(transformation -> transformation.getTransformer().equals(transformer))
-                .map(GroupedTransformationFixture::getSubject)
-=======
     /**
      * Returns grouped output for the given transformer type and transformation subject.
      */
@@ -177,7 +166,6 @@
         return transformations.values().stream()
                 .filter(transformation -> transformation.getTransformer().equals(transformer))
                 .map(GroupedTransformationOutputFixture::getSubject)
->>>>>>> d9303339
                 .collect(Collectors.toSet());
     }
 
