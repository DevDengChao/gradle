/*
 * Copyright 2020 the original author or authors.
 *
 * Licensed under the Apache License, Version 2.0 (the "License");
 * you may not use this file except in compliance with the License.
 * You may obtain a copy of the License at
 *
 *      http://www.apache.org/licenses/LICENSE-2.0
 *
 * Unless required by applicable law or agreed to in writing, software
 * distributed under the License is distributed on an "AS IS" BASIS,
 * WITHOUT WARRANTIES OR CONDITIONS OF ANY KIND, either express or implied.
 * See the License for the specific language governing permissions and
 * limitations under the License.
 */

package org.gradle.jvm.toolchain.internal

import org.gradle.api.GradleException
import org.gradle.api.JavaVersion
import org.gradle.api.internal.file.TestFiles
import org.gradle.api.internal.provider.Providers
import org.gradle.api.provider.ProviderFactory
import org.gradle.internal.jvm.inspection.JvmInstallationMetadata
import org.gradle.internal.jvm.inspection.JvmMetadataDetector
import org.gradle.internal.jvm.inspection.JvmVendor
import org.gradle.internal.operations.TestBuildOperationExecutor
import org.gradle.internal.os.OperatingSystem
import org.gradle.jvm.toolchain.JavaLanguageVersion
import org.gradle.jvm.toolchain.JavaToolchainSpec
import org.gradle.jvm.toolchain.JvmVendorSpec
import org.gradle.jvm.toolchain.install.internal.JavaToolchainProvisioningService
import org.gradle.util.TestUtil
import spock.lang.Specification
import spock.lang.Unroll

import static org.gradle.api.internal.file.TestFiles.systemSpecificAbsolutePath

class JavaToolchainQueryServiceTest extends Specification {

    @Unroll
    def "can query for matching toolchain using version #versionToFind"() {
        given:
        def registry = createInstallationRegistry()
        def toolchainFactory = newToolchainFactory()
        def queryService = new JavaToolchainQueryService(registry, toolchainFactory, Mock(JavaToolchainProvisioningService), createProviderFactory())

        when:
        def filter = new DefaultToolchainSpec(TestUtil.objectFactory())
        filter.languageVersion.set(versionToFind)
        def toolchain = queryService.findMatchingToolchain(filter).get()

        then:
        toolchain.languageVersion.equals(versionToFind)
        toolchain.getInstallationPath().toString() == systemSpecificAbsolutePath(expectedPath)

        where:
        versionToFind               | expectedPath
        JavaLanguageVersion.of(9)   | "/path/9"
        JavaLanguageVersion.of(12)  | "/path/12"
    }

    @Unroll
    def "uses most recent version of multiple matches for version #versionToFind"() {
        given:
        def registry = createInstallationRegistry(["8.0", "8.0.242.hs-adpt", "7.9", "7.7", "14.0.2+12", "8.0.zzz.j9"])
        def toolchainFactory = newToolchainFactory()
        def queryService = new JavaToolchainQueryService(registry, toolchainFactory, Mock(JavaToolchainProvisioningService), createProviderFactory())

        when:
        def filter = new DefaultToolchainSpec(TestUtil.objectFactory())
        filter.languageVersion.set(versionToFind)
        def toolchain = queryService.findMatchingToolchain(filter).get()

        then:
        toolchain.languageVersion.equals(versionToFind)
        toolchain.getInstallationPath().toString() == systemSpecificAbsolutePath(expectedPath)

        where:
        versionToFind               | expectedPath
        JavaLanguageVersion.of(7)   | "/path/7.9"
        JavaLanguageVersion.of(8)   | "/path/8.0.zzz.j9" // zzz resolves to a real toolversion 999
        JavaLanguageVersion.of(14)  | "/path/14.0.2+12"
    }

    def "ignores invalid toolchains when finding a matching one"() {
        given:
        def registry = createInstallationRegistry(["8.0", "8.0.242.hs-adpt", "8.0.broken"])
        def toolchainFactory = newToolchainFactory()
        def queryService = new JavaToolchainQueryService(registry, toolchainFactory, Mock(JavaToolchainProvisioningService), createProviderFactory())

        when:
        def filter = new DefaultToolchainSpec(TestUtil.objectFactory())
        filter.languageVersion.set(JavaLanguageVersion.of(8))
        def toolchain = queryService.findMatchingToolchain(filter).get()

        then:
        toolchain.languageVersion.asInt() == 8
        toolchain.getInstallationPath().toString() == systemSpecificAbsolutePath("/path/8.0.242.hs-adpt")
    }

    def "returns failing provider if no toolchain matches"() {
        given:
        def registry = createInstallationRegistry(["8", "9", "10"])
        def toolchainFactory = newToolchainFactory()
        def provisioningService = Mock(JavaToolchainProvisioningService)
        provisioningService.tryInstall(_ as JavaToolchainSpec) >> Optional.empty()
        def queryService = new JavaToolchainQueryService(registry, toolchainFactory, provisioningService, createProviderFactory())

        when:
        def filter = new DefaultToolchainSpec(TestUtil.objectFactory())
        filter.languageVersion.set(JavaLanguageVersion.of(12))
        def toolchain = queryService.findMatchingToolchain(filter)
        toolchain.get()

        then:
        def e = thrown(NoToolchainAvailableException)
        e.message == "No compatible toolchains found for request filter: {languageVersion=12, vendor=any} (auto-detect true, auto-download true)"
    }

    def "ignores invalid toolchains when finding a matching one"() {
        given:
        def registry = createInstallationRegistry(["8.0", "8.0.242.hs-adpt", "8.0.broken"])
        def toolchainFactory = newToolchainFactory()
        def queryService = new JavaToolchainQueryService(registry, toolchainFactory, Mock(JavaToolchainProvisioningService), createProviderFactory())

        when:
        def filter = new DefaultToolchainSpec(TestUtil.objectFactory())
        filter.languageVersion.set(JavaLanguageVersion.of(8))
        def toolchain = queryService.findMatchingToolchain(filter).get()

        then:
        toolchain.languageVersion.asInt() == 8
        toolchain.getInstallationPath().toString() == systemSpecificAbsolutePath("/path/8.0.242.hs-adpt")
    }

    def "returns no toolchain if filter is not configured"() {
        given:
        def registry = createInstallationRegistry(["8", "9", "10"])
        def toolchainFactory = newToolchainFactory()
        def queryService = new JavaToolchainQueryService(registry, toolchainFactory, Mock(JavaToolchainProvisioningService), createProviderFactory())

        when:
        def filter = new DefaultToolchainSpec(TestUtil.objectFactory())
        def toolchain = queryService.findMatchingToolchain(filter)

        then:
        !toolchain.isPresent()
    }

    def "returns toolchain matching vendor"() {
        given:
        def registry = createInstallationRegistry(["8-0", "8-1", "8-2", "8-3"])
        def vendors = ["amazon", "bellsoft", "ibm", "zulu"]
        def compilerFactory = Mock(JavaCompilerFactory)
        def toolFactory = Mock(ToolchainToolFactory)
        def toolchainFactory = new JavaToolchainFactory(Mock(JvmMetadataDetector), compilerFactory, toolFactory, TestFiles.fileFactory()) {
            Optional<JavaToolchain> newInstance(File javaHome) {
                def vendor = vendors[Integer.valueOf(javaHome.name.substring(2))]
                def metadata = newMetadata(new File("/path/8"), vendor)
                return Optional.of(new JavaToolchain(metadata, compilerFactory, toolFactory, TestFiles.fileFactory()))
            }
        }
        def queryService = new JavaToolchainQueryService(registry, toolchainFactory, Mock(JavaToolchainProvisioningService), createProviderFactory())

        when:
        def filter = new DefaultToolchainSpec(TestUtil.objectFactory())
        filter.languageVersion.set(JavaLanguageVersion.of(8))
        filter.vendor.set(JvmVendorSpec.BELLSOFT)
        def toolchain = queryService.findMatchingToolchain(filter)

        then:
        toolchain.isPresent()
        toolchain.get().vendor.knownVendor == JvmVendor.KnownJvmVendor.BELLSOFT
    }

    def "install toolchain if no matching toolchain found"() {
        given:
        def registry = createInstallationRegistry([])
        def toolchainFactory = newToolchainFactory()
        def installed = false
        def provisionService = new JavaToolchainProvisioningService() {
            Optional<File> tryInstall(JavaToolchainSpec spec) {
                installed = true
                Optional.of(new File("/path/12"))
            }
        }
        def queryService = new JavaToolchainQueryService(registry, toolchainFactory, provisionService, createProviderFactory())

        when:
        def filter = new DefaultToolchainSpec(TestUtil.objectFactory())
        filter.languageVersion.set(JavaLanguageVersion.of(12))
        def toolchain = queryService.findMatchingToolchain(filter)
        toolchain.get()

        then:
        installed
    }

    def "handles broken provisioned toolchain"() {
        given:
        def registry = createInstallationRegistry([])
        def toolchainFactory = newToolchainFactory()
        def installed = false
        def provisionService = new JavaToolchainProvisioningService() {
            Optional<File> tryInstall(JavaToolchainSpec spec) {
                installed = true
                Optional.of(new File("/path/12.broken"))
            }
        }
        def queryService = new JavaToolchainQueryService(registry, toolchainFactory, provisionService, createProviderFactory())

        when:
        def filter = new DefaultToolchainSpec(TestUtil.objectFactory())
        filter.languageVersion.set(JavaLanguageVersion.of(12))
        def toolchain = queryService.findMatchingToolchain(filter)
        toolchain.get()

        then:
        def e = thrown(GradleException)
        e.message == "Provisioned toolchain '${File.separator}path${File.separator}12.broken' could not be probed."
    }

    private JavaToolchainFactory newToolchainFactory() {
        def compilerFactory = Mock(JavaCompilerFactory)
        def toolFactory = Mock(ToolchainToolFactory)
<<<<<<< HEAD
        def toolchainFactory = new JavaToolchainFactory(Mock(JvmMetadataDetector), compilerFactory, toolFactory, TestFiles.fileFactory()) {
            Optional<JavaToolchain> newInstance(File javaHome) {
                def metadata = newMetadata(javaHome)
                if(metadata.isValidInstallation()) {
                    def toolchain = new JavaToolchain(metadata, compilerFactory, toolFactory, TestFiles.fileFactory())
=======
        def toolchainFactory = new JavaToolchainFactory(Mock(JavaInstallationProbe), compilerFactory, toolFactory, TestFiles.fileFactory()) {
            Optional<JavaToolchain> newInstance(File javaHome) {
                def probe = newProbe(javaHome)
                if(probe.installType != JavaInstallationProbe.InstallType.INVALID_JDK) {
                    def toolchain = new JavaToolchain(probe, compilerFactory, toolFactory, TestFiles.fileFactory())
>>>>>>> d95e06ee
                    return Optional.of(toolchain);
                }
                return Optional.empty();
            }
        }
        toolchainFactory
    }

<<<<<<< HEAD
    def newMetadata(File javaHome, String vendor = "") {
        if(javaHome.name.contains("broken")) {
            return JvmInstallationMetadata.failure(javaHome, "errorMessage")
        }
        Mock(JvmInstallationMetadata) {
            getLanguageVersion() >> JavaVersion.toVersion(javaHome.name)
            getJavaHome() >> javaHome.absoluteFile.toPath()
            getImplementationVersion() >> javaHome.name.replace("zzz", "999")
            isValidInstallation() >> true
            getVendor() >> JvmVendor.fromString(vendor)
=======
    def newProbe(File javaHome) {
        if(javaHome.name.contains("broken")) {
            return JavaInstallationProbe.ProbeResult.failure(JavaInstallationProbe.InstallType.INVALID_JDK, "errorMessage")
        }
        Mock(JavaInstallationProbe.ProbeResult) {
            getJavaVersion() >> JavaVersion.toVersion(javaHome.name)
            getJavaHome() >> javaHome.absoluteFile.toPath()
            getImplementationJavaVersion() >> javaHome.name.replace("zzz", "999")
            getInstallType() >> JavaInstallationProbe.InstallType.IS_JDK
>>>>>>> d95e06ee
        }
    }

    def createInstallationRegistry(List<String> installations = ["8", "9", "10", "11", "12"]) {
        def supplier = new InstallationSupplier() {
            @Override
            Set<InstallationLocation> get() {
                installations.collect { new InstallationLocation(new File("/path/${it}").absoluteFile, "test") } as Set
            }
        }
        def registry = new SharedJavaInstallationRegistry([supplier], new TestBuildOperationExecutor(), OperatingSystem.current()) {
            boolean installationExists(InstallationLocation installationLocation) {
                return true
            }
        }
        registry
    }

    ProviderFactory createProviderFactory() {
        return Mock(ProviderFactory) {
            gradleProperty("org.gradle.java.installations.auto-detect") >> Providers.ofNullable("true")
            gradleProperty("org.gradle.java.installations.auto-download") >> Providers.ofNullable("true")
        }
    }
}<|MERGE_RESOLUTION|>--- conflicted
+++ resolved
@@ -118,22 +118,6 @@
         e.message == "No compatible toolchains found for request filter: {languageVersion=12, vendor=any} (auto-detect true, auto-download true)"
     }
 
-    def "ignores invalid toolchains when finding a matching one"() {
-        given:
-        def registry = createInstallationRegistry(["8.0", "8.0.242.hs-adpt", "8.0.broken"])
-        def toolchainFactory = newToolchainFactory()
-        def queryService = new JavaToolchainQueryService(registry, toolchainFactory, Mock(JavaToolchainProvisioningService), createProviderFactory())
-
-        when:
-        def filter = new DefaultToolchainSpec(TestUtil.objectFactory())
-        filter.languageVersion.set(JavaLanguageVersion.of(8))
-        def toolchain = queryService.findMatchingToolchain(filter).get()
-
-        then:
-        toolchain.languageVersion.asInt() == 8
-        toolchain.getInstallationPath().toString() == systemSpecificAbsolutePath("/path/8.0.242.hs-adpt")
-    }
-
     def "returns no toolchain if filter is not configured"() {
         given:
         def registry = createInstallationRegistry(["8", "9", "10"])
@@ -224,19 +208,11 @@
     private JavaToolchainFactory newToolchainFactory() {
         def compilerFactory = Mock(JavaCompilerFactory)
         def toolFactory = Mock(ToolchainToolFactory)
-<<<<<<< HEAD
         def toolchainFactory = new JavaToolchainFactory(Mock(JvmMetadataDetector), compilerFactory, toolFactory, TestFiles.fileFactory()) {
             Optional<JavaToolchain> newInstance(File javaHome) {
                 def metadata = newMetadata(javaHome)
                 if(metadata.isValidInstallation()) {
                     def toolchain = new JavaToolchain(metadata, compilerFactory, toolFactory, TestFiles.fileFactory())
-=======
-        def toolchainFactory = new JavaToolchainFactory(Mock(JavaInstallationProbe), compilerFactory, toolFactory, TestFiles.fileFactory()) {
-            Optional<JavaToolchain> newInstance(File javaHome) {
-                def probe = newProbe(javaHome)
-                if(probe.installType != JavaInstallationProbe.InstallType.INVALID_JDK) {
-                    def toolchain = new JavaToolchain(probe, compilerFactory, toolFactory, TestFiles.fileFactory())
->>>>>>> d95e06ee
                     return Optional.of(toolchain);
                 }
                 return Optional.empty();
@@ -245,10 +221,12 @@
         toolchainFactory
     }
 
-<<<<<<< HEAD
     def newMetadata(File javaHome, String vendor = "") {
         if(javaHome.name.contains("broken")) {
             return JvmInstallationMetadata.failure(javaHome, "errorMessage")
+        }
+        if(javaHome.name.contains("broken")) {
+            return JavaInstallationProbe.ProbeResult.failure(JavaInstallationProbe.InstallType.INVALID_JDK, "errorMessage")
         }
         Mock(JvmInstallationMetadata) {
             getLanguageVersion() >> JavaVersion.toVersion(javaHome.name)
@@ -256,17 +234,6 @@
             getImplementationVersion() >> javaHome.name.replace("zzz", "999")
             isValidInstallation() >> true
             getVendor() >> JvmVendor.fromString(vendor)
-=======
-    def newProbe(File javaHome) {
-        if(javaHome.name.contains("broken")) {
-            return JavaInstallationProbe.ProbeResult.failure(JavaInstallationProbe.InstallType.INVALID_JDK, "errorMessage")
-        }
-        Mock(JavaInstallationProbe.ProbeResult) {
-            getJavaVersion() >> JavaVersion.toVersion(javaHome.name)
-            getJavaHome() >> javaHome.absoluteFile.toPath()
-            getImplementationJavaVersion() >> javaHome.name.replace("zzz", "999")
-            getInstallType() >> JavaInstallationProbe.InstallType.IS_JDK
->>>>>>> d95e06ee
         }
     }
 
