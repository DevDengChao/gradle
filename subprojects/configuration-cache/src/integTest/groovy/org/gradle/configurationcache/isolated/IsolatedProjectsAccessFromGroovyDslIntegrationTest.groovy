/*
 * Copyright 2021 the original author or authors.
 *
 * Licensed under the Apache License, Version 2.0 (the "License");
 * you may not use this file except in compliance with the License.
 * You may obtain a copy of the License at
 *
 *      http://www.apache.org/licenses/LICENSE-2.0
 *
 * Unless required by applicable law or agreed to in writing, software
 * distributed under the License is distributed on an "AS IS" BASIS,
 * WITHOUT WARRANTIES OR CONDITIONS OF ANY KIND, either express or implied.
 * See the License for the specific language governing permissions and
 * limitations under the License.
 */

package org.gradle.configurationcache.isolated

<<<<<<< HEAD
import spock.lang.Unroll

=======
>>>>>>> 3abfffd0
class IsolatedProjectsAccessFromGroovyDslIntegrationTest extends AbstractIsolatedProjectsIntegrationTest {
    def "reports problem when build script uses #block block to apply plugins to another project"() {
        settingsFile << """
            include("a")
            include("b")
        """
        buildFile << """
            $block {
                plugins.apply('java-library')
            }
        """

        when:
        configurationCacheFails("assemble")

        then:
        fixture.assertStateStoreFailed {
            projectsConfigured(":", ":a", ":b")
            problem("Build file 'build.gradle': Cannot access project ':a' from project ':'")
            problem("Build file 'build.gradle': Cannot access project ':b' from project ':'")
        }

        where:
        block         | _
        "allprojects" | _
        "subprojects" | _
    }

    def "reports problem when build script uses #block block to access dynamically added elements"() {
        settingsFile << """
            include("a")
            include("b")
        """
        buildFile << """
            $block {
                plugins.apply('java-library')
                java { }
                java.sourceCompatibility
            }
        """

        when:
        configurationCacheFails("assemble")

        then:
        fixture.assertStateStoreFailed {
            projectsConfigured(":", ":a", ":b")
            problem("Build file 'build.gradle': Cannot access project ':a' from project ':'", 3)
            problem("Build file 'build.gradle': Cannot access project ':b' from project ':'", 3)
        }

        where:
        block         | _
        "allprojects" | _
        "subprojects" | _
    }

    def "reports problem when build script uses #property property to apply plugins to another project"() {
        settingsFile << """
            include("a")
            include("b")
        """
        buildFile << """
            ${property}.each {
                it.plugins.apply('java-library')
            }
        """

        when:
        configurationCacheFails("assemble")

        then:
        fixture.assertStateStoreFailed {
            projectsConfigured(":", ":a", ":b")
            problem("Build file 'build.gradle': Cannot access project ':a' from project ':'")
            problem("Build file 'build.gradle': Cannot access project ':b' from project ':'")
        }

        where:
        property      | _
        "allprojects" | _
        "subprojects" | _
    }

    def "reports problem when build script uses project() block to apply plugins to another project"() {
        settingsFile << """
            include("a")
            include("b")
        """
        buildFile << """
            project(':a') {
                plugins.apply('java-library')
            }
        """

        when:
        configurationCacheFails("assemble")

        then:
        fixture.assertStateStoreFailed {
            projectsConfigured(":", ":a", ":b")
            problem("Build file 'build.gradle': Cannot access project ':a' from project ':'")
        }
    }

    def "reports problem when build script uses #method method to apply plugins to another project"() {
        settingsFile << """
            include("a")
            include("b")
        """
        buildFile << """
            $method(':a').plugins.apply('java-library')
        """

        when:
        configurationCacheFails("assemble")

        then:
        fixture.assertStateStoreFailed {
            projectsConfigured(":", ":a", ":b")
            problem("Build file 'build.gradle': Cannot access project ':a' from project ':'")
        }

        where:
        method        | _
        "project"     | _
        "findProject" | _
    }

    def "reports problem when root project build script uses chain of methods #chain { } to apply plugins to other projects"() {
        settingsFile << """
            include("a")
            include("b")
        """
        buildFile << """
            $chain { it.plugins.apply('java-library') }
        """

        when:
        configurationCacheFails("assemble")

        then:
        fixture.assertStateStoreFailed {
            projectsConfigured(":", ":a", ":b")
            problem("Build file 'build.gradle': Cannot access project ':a' from project ':'")
            problem("Build file 'build.gradle': Cannot access project ':b' from project ':'")
        }

        where:
        chain                                           | _
        "project(':').allprojects"                      | _
        "project(':').subprojects"                      | _
        "project('b').project(':').allprojects"         | _
        "project('b').project(':').subprojects"         | _
        "project(':').allprojects.each"                 | _
        "project(':').subprojects.each"                 | _
        "project('b').project(':').allprojects.each"    | _
        "project('b').project(':').subprojects.each"    | _
        "findProject('b').findProject(':').subprojects" | _
    }

    def "reports problem when project build script uses chain of methods #chain { } to apply plugins to sibling projects"() {
        settingsFile << """
            include("a")
            include("b")
        """
        file("a/build.gradle") << """
            $chain { it.plugins.apply('java-library') }
        """

        when:
        configurationCacheFails("assemble")

        then:
        fixture.assertStateStoreFailed {
            projectsConfigured(":", ":a", ":b")
            problem("Build file 'a${File.separator}build.gradle': Cannot access project ':b' from project ':a'")
        }

        where:
        chain                                    | _
        "project(':').subprojects"               | _
        "project(':').subprojects.each"          | _
        "project(':b').project(':').subprojects" | _
        "project(':').project('b')"              | _
        "findProject(':').findProject('b').with" | _
    }

    def "reports problem when project build script uses chain of methods #chain { } to apply plugins to all projects"() {
        settingsFile << """
            include("a")
            include("b")
        """
        file("a/build.gradle") << """
            $chain { it.plugins.apply('java-library') }
        """

        when:
        configurationCacheFails("assemble")

        then:
        fixture.assertStateStoreFailed {
            projectsConfigured(":", ":a", ":b")
            problem("Build file 'a${File.separator}build.gradle': Cannot access project ':' from project ':a'")
            problem("Build file 'a${File.separator}build.gradle': Cannot access project ':b' from project ':a'")
        }

        where:
        chain                           | _
        "project(':').allprojects"      | _
        "project(':').allprojects.each" | _
    }

    def "build script can query basic details of projects in allprojects block"() {
        settingsFile << """
            rootProject.name = "root"
            include("a")
            include("b")
        """
        buildFile << """
            plugins {
                id('java-library')
            }
            allprojects {
                println("project name = " + name)
                println("project path = " + path)
                println("project projectDir = " + projectDir)
                println("project rootDir = " + rootDir)
                it.name
                project.name
                project.path
                allprojects { }
            }
        """

        when:
        configurationCacheRun("assemble")

        then:
        fixture.assertStateStored {
            projectsConfigured(":", ":a", ":b")
        }
        outputContains("project name = root")
        outputContains("project name = a")
        outputContains("project name = b")
    }
}<|MERGE_RESOLUTION|>--- conflicted
+++ resolved
@@ -16,11 +16,6 @@
 
 package org.gradle.configurationcache.isolated
 
-<<<<<<< HEAD
-import spock.lang.Unroll
-
-=======
->>>>>>> 3abfffd0
 class IsolatedProjectsAccessFromGroovyDslIntegrationTest extends AbstractIsolatedProjectsIntegrationTest {
     def "reports problem when build script uses #block block to apply plugins to another project"() {
         settingsFile << """
