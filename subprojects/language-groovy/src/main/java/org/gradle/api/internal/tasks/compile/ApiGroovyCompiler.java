--- conflicted
+++ resolved
@@ -194,10 +194,7 @@
         // Disallow classes from Groovy Jar that reference external classes. Such classes must be loaded from astTransformClassLoader,
         // or a NoClassDefFoundError will occur. Essentially this is drawing a line between the Groovy compiler and the Groovy
         // library, albeit only for selected classes that run a high risk of being statically referenced from a transform.
-<<<<<<< HEAD
-=======
         groovyCompilerClassLoaderSpec.disallowClass("groovy.util.GroovyTestCase");
->>>>>>> fc69d842
         groovyCompilerClassLoaderSpec.disallowClass("groovy.test.GroovyTestCase");
         groovyCompilerClassLoaderSpec.disallowClass("org.codehaus.groovy.transform.NotYetImplementedASTTransformation");
         groovyCompilerClassLoaderSpec.disallowPackage("groovy.servlet");
