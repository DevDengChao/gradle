/*
 * Copyright 2016 the original author or authors.
 *
 * Licensed under the Apache License, Version 2.0 (the "License");
 * you may not use this file except in compliance with the License.
 * You may obtain a copy of the License at
 *
 *      http://www.apache.org/licenses/LICENSE-2.0
 *
 * Unless required by applicable law or agreed to in writing, software
 * distributed under the License is distributed on an "AS IS" BASIS,
 * WITHOUT WARRANTIES OR CONDITIONS OF ANY KIND, either express or implied.
 * See the License for the specific language governing permissions and
 * limitations under the License.
 */

package org.gradle.smoketests

import groovy.json.JsonSlurper
import org.gradle.api.JavaVersion
import org.gradle.integtests.fixtures.ToBeFixedForConfigurationCache
import org.gradle.internal.os.OperatingSystem
import org.gradle.testkit.runner.BuildResult

class ThirdPartyGradleModuleMetadataSmokeTest extends AbstractSmokeTest {

    /**
     * Everything is done in one test to save execution time.
     * Running the producer build takes ~2min.
     */
    @ToBeFixedForConfigurationCache
    def 'produces expected metadata and can be consumed'() {
        given:
        BuildResult result
        useSample("gmm-example")
        def kotlinVersion = TestedVersions.kotlin.latestStartsWith("1.4")
        def androidPluginVersion = AGP_VERSIONS.getLatestOfMinor("4.2")
        def arch = OperatingSystem.current().macOsX ? 'MacosX64' : 'LinuxX64'

        def expectedMetadata = new File(testProjectDir, 'expected-metadata')
        def actualRepo = new File(testProjectDir, 'producer/repo')

        when:
        buildFile = new File(testProjectDir, "producer/${defaultBuildFileName}.kts")
        replaceVariablesInBuildFile(
            kotlinVersion: kotlinVersion,
            androidPluginVersion: androidPluginVersion)
        publish(kotlinVersion, androidPluginVersion)

        then:
        actualRepo.eachFileRecurse { actual ->
            def expected = new File(expectedMetadata, actual.name)
            if (expected.name.endsWith('.pom')) {
                assert expected.text == actual.text: "content mismatch: ${actual.name}]"
            }
            if (expected.name.endsWith('.module')) {
                compareJson(expected, actual)
            }
        }

        when:
        buildFile = new File(testProjectDir, "consumer/${defaultBuildFileName}.kts")
        replaceVariablesInBuildFile(
            kotlinVersion: kotlinVersion,
            androidPluginVersion: androidPluginVersion)
        result = consumer('java-app:run')

        then:
        trimmedOutput(result) == [
            'From java-library',
            'From kotlin-library',
            'From android-library',
            'From android-library (single variant)',
            'From android-kotlin-library',
            'From kotlin-multiplatform-library',
            'From kotlin-multiplatform-library (with Android variant)'
        ]

        when:
        result = consumer('kotlin-app:run')

        then:
        trimmedOutput(result) == [
            'From java-library',
            'From kotlin-library',
            'From android-library',
            'From android-library (single variant)',
            'From android-kotlin-library',
            'From kotlin-multiplatform-library',
            'From kotlin-multiplatform-library (with Android variant)'
        ]

        when:
        result = consumerWithJdk16WorkaroundForAndroidManifest('android-app:assembleFullDebug')

        then:
        trimmedOutput(result) == []

        when:
        result = consumerWithJdk16WorkaroundForAndroidManifest('android-kotlin-app:assembleFullDebug')

        then:
        trimmedOutput(result) == []

        when:
        result = consumer("native-app:runReleaseExecutable$arch")

        then:
        trimmedOutput(result) == [
            'From kotlin-multiplatform-library',
            'From kotlin-multiplatform-library (with Android variant)'
        ]
    }

    private static List<String> trimmedOutput(BuildResult result) {
        result.output.split('\n').findAll { !it.empty && !it.toLowerCase().contains('warning') }
    }

    private static SmokeTestGradleRunner setIllegalAccessPermitForJDK16KotlinCompilerDaemonOptions(SmokeTestGradleRunner runner) {
        if (JavaVersion.current().isCompatibleWith(JavaVersion.VERSION_16)) {
            // https://youtrack.jetbrains.com/issue/KT-44266#focus=Comments-27-4639508.0-0
            runner.withJvmArguments("-Dkotlin.daemon.jvm.options=" +
                "--add-exports=java.base/sun.nio.ch=ALL-UNNAMED," +
                "--add-opens=java.base/java.util=ALL-UNNAMED")
        }
        return runner
    }

    private BuildResult publish(String kotlinVersion, String agpVersion) {
        return setIllegalAccessPermitForJDK16KotlinCompilerDaemonOptions(runner('publish'))
            .withProjectDir(new File(testProjectDir, 'producer'))
            .forwardOutput()
<<<<<<< HEAD
        // this deprecation is coming from the Kotlin plugin
            .expectDeprecationWarning("The AbstractCompile.destinationDir property has been deprecated. " +
                "This is scheduled to be removed in Gradle 8.0. " +
                "Please use the destinationDirectory property instead. " +
                "Consult the upgrading guide for further information: https://docs.gradle.org/${GradleVersion.current().version}/userguide/upgrading_version_7.html#compile_task_wiring",
                "https://youtrack.jetbrains.com/issue/KT-46019")
            .expectLegacyDeprecationWarning("IncrementalTaskInputs has been deprecated. This is scheduled to be removed in Gradle 8.0. On method 'AbstractKotlinCompile.execute' use 'org.gradle.work.InputChanges' instead. Consult the upgrading guide for further information: https://docs.gradle.org/${GradleVersion.current().version}/userguide/upgrading_version_7.html#incremental_task_inputs_deprecation")
        expectAgpFileTreeDeprecationWarnings(runner, "compileDebugAidl", "mergeDebugNativeLibs", "stripDebugDebugSymbols", "compileDebugRenderscript")
        expectIncrementalTaskInputsDeprecation("4.2", runner)
        runner.build()
=======
            .deprecations(KotlinMultiPlatformDeprecations) {
                expectKotlinJsCompileDestinationDirPropertyDeprecation(kotlinVersion)
                expectAndroidFileTreeForEmptySourcesDeprecationWarnings(agpVersion, "sourceFiles", "sourceDirs", "inputFiles", "projectNativeLibs")
            }.build()
>>>>>>> dad3a900
    }

    private BuildResult consumer(String runTask) {
        setIllegalAccessPermitForJDK16KotlinCompilerDaemonOptions(runner(runTask, '-q'))
            .withProjectDir(new File(testProjectDir, 'consumer'))
            .forwardOutput()
            .build()
    }

    // Reevaluate if this is still needed when upgrading android plugin. Currently required with version 4.2.2
    private BuildResult consumerWithJdk16WorkaroundForAndroidManifest(String runTask) {
        def runner = runner(runTask, '-q')
            .withProjectDir(new File(testProjectDir, 'consumer'))
            .forwardOutput()
        if (JavaVersion.current().isJava9Compatible()) {
            runner.withJvmArguments("--add-opens", "java.base/java.io=ALL-UNNAMED")
        }
        return runner.build()
    }

    private static compareJson(File expected, File actual) {
        def actualJson = removeChangingDetails(new JsonSlurper().parseText(actual.text), actual.name)
        def expectedJson = removeChangingDetails(new JsonSlurper().parseText(expected.text), actual.name)
        assert actualJson.formatVersion == expectedJson.formatVersion
        assert actualJson.component == expectedJson.component: "component content mismatch: ${actual.name}"
        assert actualJson.variants as Set == expectedJson.variants as Set: "variants content mismatch: ${actual.name}"
    }

    private static removeChangingDetails(moduleRoot, String metadataFileName) {
        moduleRoot.variants.each { it.files.each { it.size = '' } }
        moduleRoot.variants.each { it.files.each { it.sha512 = '' } }
        moduleRoot.variants.each { it.files.each { it.sha256 = '' } }
        moduleRoot.variants.each { it.files.each { it.sha1 = '' } }
        moduleRoot.variants.each { it.files.each { it.md5 = '' } }

        if (metadataFileName.endsWith('-metadata-1.0.module')) {
            // bug in Kotlin metadata module publishing - wrong coordinates (ignored by Gradle)
            // https://youtrack.jetbrains.com/issue/KT-36494
            moduleRoot.component.module = ''
            moduleRoot.component.url = ''
        }

        moduleRoot
    }

    static class KotlinMultiPlatformDeprecations extends BaseDeprecations implements WithKotlinDeprecations, WithAndroidDeprecations {
        KotlinMultiPlatformDeprecations(SmokeTestGradleRunner runner) {
            super(runner)
        }
    }
}<|MERGE_RESOLUTION|>--- conflicted
+++ resolved
@@ -130,23 +130,12 @@
         return setIllegalAccessPermitForJDK16KotlinCompilerDaemonOptions(runner('publish'))
             .withProjectDir(new File(testProjectDir, 'producer'))
             .forwardOutput()
-<<<<<<< HEAD
-        // this deprecation is coming from the Kotlin plugin
-            .expectDeprecationWarning("The AbstractCompile.destinationDir property has been deprecated. " +
-                "This is scheduled to be removed in Gradle 8.0. " +
-                "Please use the destinationDirectory property instead. " +
-                "Consult the upgrading guide for further information: https://docs.gradle.org/${GradleVersion.current().version}/userguide/upgrading_version_7.html#compile_task_wiring",
-                "https://youtrack.jetbrains.com/issue/KT-46019")
-            .expectLegacyDeprecationWarning("IncrementalTaskInputs has been deprecated. This is scheduled to be removed in Gradle 8.0. On method 'AbstractKotlinCompile.execute' use 'org.gradle.work.InputChanges' instead. Consult the upgrading guide for further information: https://docs.gradle.org/${GradleVersion.current().version}/userguide/upgrading_version_7.html#incremental_task_inputs_deprecation")
-        expectAgpFileTreeDeprecationWarnings(runner, "compileDebugAidl", "mergeDebugNativeLibs", "stripDebugDebugSymbols", "compileDebugRenderscript")
-        expectIncrementalTaskInputsDeprecation("4.2", runner)
-        runner.build()
-=======
             .deprecations(KotlinMultiPlatformDeprecations) {
                 expectKotlinJsCompileDestinationDirPropertyDeprecation(kotlinVersion)
                 expectAndroidFileTreeForEmptySourcesDeprecationWarnings(agpVersion, "sourceFiles", "sourceDirs", "inputFiles", "projectNativeLibs")
+                expectKotlinIncrementalTaskInputsDeprecation(kotlinVersion)
+                expectAndroidIncrementalTaskInputsDeprecation(agpVersion)
             }.build()
->>>>>>> dad3a900
     }
 
     private BuildResult consumer(String runTask) {
